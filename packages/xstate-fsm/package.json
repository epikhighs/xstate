--- conflicted
+++ resolved
@@ -31,19 +31,5 @@
   "bugs": {
     "url": "https://github.com/davidkpiano/xstate/issues"
   },
-<<<<<<< HEAD
   "devDependencies": {}
-=======
-  "devDependencies": {
-    "jest": "^26.6.3",
-    "lerna-alias": "3.0.3-0",
-    "rollup": "^2.35.1",
-    "rollup-plugin-filesize": "^6.2.1",
-    "rollup-plugin-replace": "^2.2.0",
-    "rollup-plugin-terser": "^5.1.2",
-    "rollup-plugin-typescript2": "^0.29.0",
-    "ts-jest": "^26.5.6",
-    "typescript": "^4.2.4"
-  }
->>>>>>> 57430f69
 }