--- conflicted
+++ resolved
@@ -19,31 +19,14 @@
   "module": "dist/react.esm.js",
   "sideEffects": false,
   "files": [
-<<<<<<< HEAD
     "dist",
     "fsm"
-=======
-    "lib/**/*.js",
-    "lib/**/*.d.ts",
-    "dist/**/*.js",
-    "es/**/*.js",
-    "es/**/*.d.ts"
->>>>>>> 68da9e9d
   ],
   "repository": {
     "type": "git",
     "url": "git+ssh://git@github.com/davidkpiano/xstate.git"
   },
-<<<<<<< HEAD
   "scripts": {},
-=======
-  "scripts": {
-    "clean": "rm -rf dist lib tsconfig.tsbuildinfo",
-    "build": "tsc && tsc --outDir es --module es2015 && rollup -c",
-    "test": "jest",
-    "prepublish": "npm run build && npm run test"
-  },
->>>>>>> 68da9e9d
   "bugs": {
     "url": "https://github.com/davidkpiano/xstate/issues"
   },
@@ -74,15 +57,6 @@
     "jsdom-global": "^3.0.2",
     "react": "^16.12.0",
     "react-dom": "^16.12.0",
-<<<<<<< HEAD
-=======
-    "rollup": "^1.26.3",
-    "rollup-plugin-replace": "^2.2.0",
-    "rollup-plugin-terser": "^5.1.2",
-    "rollup-plugin-typescript2": "^0.25.2",
-    "ts-jest": "^26.4.0",
-    "typescript": "^4.1.2",
->>>>>>> 68da9e9d
     "xstate": "*"
   },
   "preconstruct": {
