import { EventObject, State, Interpreter, Typestate } from 'xstate';
import { useActor } from './useActor';
<<<<<<< HEAD
import { ActorRef, PayloadSender } from './types';

export function fromService<
  TContext,
  TEvent extends EventObject,
  TTypestate extends Typestate<TContext>
>(
  service: Interpreter<TContext, TEvent, any, TTypestate>
): ActorRef<TEvent, State<TContext, TEvent, any, TTypestate>> {
  if (process.env.NODE_ENV !== 'production' && !('machine' in service)) {
    throw new Error(
      `Attempted to use an actor-like object instead of a service in the useService() hook. Please use the useActor() hook instead.`
    );
  }

  const { machine } = service as Interpreter<TContext, TEvent, any, TTypestate>;
  return {
    send: service.send.bind(service),
    subscribe: (cb) => service.subscribe((state) => cb(state)),
    stop: service.stop!,
    // TODO: remove compat lines in a new major, replace literal number with InterpreterStatus then as well
    current:
      ('status' in service ? service.status : (service as any)._status) !== 0
        ? service.state
        : machine.initialState,
    name: service.sessionId
  };
}
=======
import { PayloadSender } from './types';
>>>>>>> 844c2c30

export function useService<
  TContext,
  TEvent extends EventObject,
  TTypestate extends Typestate<TContext> = { value: any; context: TContext }
>(
  service: Interpreter<TContext, TEvent, any, TTypestate>
): [State<TContext, TEvent, any, TTypestate>, PayloadSender<TEvent>] {
  if (process.env.NODE_ENV !== 'production' && !('machine' in service)) {
    throw new Error(
      `Attempted to use an actor-like object instead of a service in the useService() hook. Please use the useActor() hook instead.`
    );
  }

  const [state] = useActor(service, () =>
    // TODO: remove compat lines in a new major, replace literal number with InterpreterStatus then as well
    ('status' in service ? service.status : (service as any)._status) !== 0
      ? service.state
      : service.machine.initialState
  );

  return [state, service.send];
}<|MERGE_RESOLUTION|>--- conflicted
+++ resolved
@@ -1,37 +1,6 @@
 import { EventObject, State, Interpreter, Typestate } from 'xstate';
 import { useActor } from './useActor';
-<<<<<<< HEAD
-import { ActorRef, PayloadSender } from './types';
-
-export function fromService<
-  TContext,
-  TEvent extends EventObject,
-  TTypestate extends Typestate<TContext>
->(
-  service: Interpreter<TContext, TEvent, any, TTypestate>
-): ActorRef<TEvent, State<TContext, TEvent, any, TTypestate>> {
-  if (process.env.NODE_ENV !== 'production' && !('machine' in service)) {
-    throw new Error(
-      `Attempted to use an actor-like object instead of a service in the useService() hook. Please use the useActor() hook instead.`
-    );
-  }
-
-  const { machine } = service as Interpreter<TContext, TEvent, any, TTypestate>;
-  return {
-    send: service.send.bind(service),
-    subscribe: (cb) => service.subscribe((state) => cb(state)),
-    stop: service.stop!,
-    // TODO: remove compat lines in a new major, replace literal number with InterpreterStatus then as well
-    current:
-      ('status' in service ? service.status : (service as any)._status) !== 0
-        ? service.state
-        : machine.initialState,
-    name: service.sessionId
-  };
-}
-=======
 import { PayloadSender } from './types';
->>>>>>> 844c2c30
 
 export function useService<
   TContext,
