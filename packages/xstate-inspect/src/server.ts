--- conflicted
+++ resolved
@@ -50,12 +50,8 @@
   let client: ActorRef<any, undefined>;
 
   server.on('connection', function connection(wss) {
-<<<<<<< HEAD
-    client = toActorRef({
-=======
     client = {
-      id: '@@xstate/ws-client',
->>>>>>> b455b994
+      name: '@@xstate/ws-client',
       send: (event: any) => {
         server.clients.forEach((ws) => {
           if (ws.readyState === ws.OPEN) {
@@ -65,14 +61,9 @@
       },
       subscribe: () => {
         return { unsubscribe: () => void 0 };
-<<<<<<< HEAD
-      }
-    });
-=======
       },
       getSnapshot: () => undefined
     };
->>>>>>> b455b994
 
     wss.on('message', function incoming(message) {
       if (typeof message !== 'string') {
@@ -143,12 +134,7 @@
   });
 
   const inspector: Inspector = {
-<<<<<<< HEAD
-    name: 'inspector',
-    getSnapshot: () => undefined,
-=======
-    id: '@@xstate/inspector',
->>>>>>> b455b994
+    name: '@@xstate/inspector',
     send: (event) => {
       inspectService.send(event);
     },
