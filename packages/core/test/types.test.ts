--- conflicted
+++ resolved
@@ -246,43 +246,24 @@
               {
                 actions: raise({
                   type: 'ALOHA'
-<<<<<<< HEAD
                 }),
                 guard: (_ctx, ev) => !!ev.aloha
-=======
-                }) as any /* TODO: FIX */,
-                cond: (_ctx, ev) => !!ev.aloha
->>>>>>> aa15b57f
               },
               {
                 actions: raise({
                   type: 'MORNING'
-<<<<<<< HEAD
                 }),
                 guard: (ctx) => ctx.hour < 12
-=======
-                }) as any /* TODO: FIX */,
-                cond: (ctx) => ctx.hour < 12
->>>>>>> aa15b57f
               },
               {
                 actions: raise({
                   type: 'AFTERNOON'
-<<<<<<< HEAD
                 }),
                 guard: (ctx) => ctx.hour < 18
               },
               {
                 actions: raise({ type: 'EVENING' }),
                 guard: (ctx) => ctx.hour < 22
-=======
-                }) as any /* TODO: FIX */,
-                cond: (ctx) => ctx.hour < 18
-              },
-              {
-                actions: raise({ type: 'EVENING' }) as any /* TODO: FIX */,
-                cond: (ctx) => ctx.hour < 22
->>>>>>> aa15b57f
               }
             ]
           }
@@ -309,7 +290,9 @@
 
 describe('Typestates', () => {
   // Using "none" because undefined and null are unavailable when not in strict mode.
-  type None = { type: 'none' };
+  interface None {
+    type: 'none';
+  }
   const none: None = { type: 'none' };
 
   const taskMachineConfiguration = {
