{
  "name": "xstate",
  "version": "4.24.1",
  "description": "Finite State Machines and Statecharts for the Modern Web.",
  "main": "dist/xstate.cjs.js",
  "module": "dist/xstate.esm.js",
  "sideEffects": false,
  "funding": {
    "type": "opencollective",
    "url": "https://opencollective.com/xstate"
  },
  "files": [
    "dist",
    "actor",
    "actions",
    "invoke",
    "behaviors",
    "guards",
    "dev",
    "model"
  ],
  "keywords": [
    "statechart",
    "state machine",
    "finite state machine",
    "finite automata",
    "scxml",
    "state",
    "interpreter"
  ],
  "scripts": {},
  "repository": {
    "type": "git",
    "url": "git+https://github.com/davidkpiano/xstate.git"
  },
  "author": "David Khourshid <davidkpiano@gmail.com>",
  "license": "MIT",
  "bugs": {
    "url": "https://github.com/davidkpiano/xstate/issues"
  },
  "homepage": "https://github.com/davidkpiano/xstate/tree/main/packages/core#readme",
  "devDependencies": {
    "@scion-scxml/test-framework": "^2.0.15",
    "jsdom": "^14.0.0",
    "jsdom-global": "^3.0.2",
    "pkg-up": "^3.1.0",
    "rxjs": "^7.1.0",
    "xml-js": "^1.6.11"
  },
  "preconstruct": {
    "umdName": "XState",
    "entrypoints": [
      "./index.ts",
      "./actor.ts",
      "./actions.ts",
      "./invoke.ts",
      "./behaviors.ts",
<<<<<<< HEAD
      "./guards.ts",
      "./dev/index.ts",
      "./model.ts"
=======
      "./model.ts",
      "./guards.ts",
      "./dev/index.ts"
>>>>>>> 2e6304f0
    ]
  }
}<|MERGE_RESOLUTION|>--- conflicted
+++ resolved
@@ -55,15 +55,10 @@
       "./actions.ts",
       "./invoke.ts",
       "./behaviors.ts",
-<<<<<<< HEAD
+      "./model.ts",
       "./guards.ts",
       "./dev/index.ts",
       "./model.ts"
-=======
-      "./model.ts",
-      "./guards.ts",
-      "./dev/index.ts"
->>>>>>> 2e6304f0
     ]
   }
 }