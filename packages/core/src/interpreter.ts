import {
  Event,
  EventObject,
  CancelActionObject,
  DefaultContext,
  ActionObject,
  SpecialTargets,
  ActionTypes,
  SendActionObject,
  StateValue,
  InterpreterOptions,
  DoneEvent,
  Subscription,
  MachineImplementations,
  ActionFunctionMap,
  SCXML,
  Observer,
  Typestate,
  InvokeActionObject,
  AnyEventObject,
  ActorRef,
  SCXMLErrorEvent
} from './types';
import { State, bindActionToState, isState } from './State';
import * as actionTypes from './actionTypes';
import { doneInvoke, error, getActionFunction, initEvent } from './actions';
import { IS_PRODUCTION } from './environment';
import {
  mapContext,
  warn,
  keys,
  isArray,
  isFunction,
  toSCXMLEvent,
  symbolObservable,
  isSCXMLErrorEvent,
  toEventObject
} from './utils';
import { Scheduler } from './scheduler';
import { isActorRef, fromService } from './Actor';
import { isInFinalState } from './stateUtils';
import { registry } from './registry';
import { MachineNode } from './MachineNode';
import { devToolsAdapter } from './dev';
import { CapturedState } from './capturedState';
import { PayloadSender, SpawnedActorRef, StopActionObject } from '.';

export type StateListener<
  TContext,
  TEvent extends EventObject,
  TTypestate extends Typestate<TContext> = { value: any; context: TContext }
> = (state: State<TContext, TEvent, TTypestate>, event: TEvent) => void;

export type EventListener<TEvent extends EventObject = EventObject> = (
  event: TEvent
) => void;

export type Listener = () => void;
export type ErrorListener = (error: any) => void;

export interface Clock {
  setTimeout(fn: (...args: any[]) => void, timeout: number): any;
  clearTimeout(id: any): void;
}

export enum InterpreterStatus {
  NotStarted,
  Running,
  Stopped
}

const defaultOptions: InterpreterOptions = ((global) => ({
  deferEvents: true,
  clock: {
    setTimeout: (fn, ms) => {
      return setTimeout(fn, ms);
    },
    clearTimeout: (id) => {
      return clearTimeout(id);
    }
  },
  logger: global.console.log.bind(console),
  devTools: false
}))(typeof window === 'undefined' ? global : window);

export class Interpreter<
  TContext,
  TEvent extends EventObject = EventObject,
  TTypestate extends Typestate<TContext> = { value: any; context: TContext }
<<<<<<< HEAD
> {
=======
> implements
    SpawnedActorRef<TEvent, State<TContext, TEvent, TStateSchema, TTypestate>> {
  /**
   * The default interpreter options:
   *
   * - `clock` uses the global `setTimeout` and `clearTimeout` functions
   * - `logger` uses the global `console.log()` method
   */
  public static defaultOptions: InterpreterOptions = ((global) => ({
    execute: true,
    deferEvents: true,
    clock: {
      setTimeout: (fn, ms) => {
        return setTimeout(fn, ms);
      },
      clearTimeout: (id) => {
        return clearTimeout(id);
      }
    },
    logger: global.console.log.bind(console),
    devTools: false
  }))(typeof self !== 'undefined' ? self : global);
>>>>>>> edc76d2c
  /**
   * The current state of the interpreted machine.
   */
  private _state?: State<TContext, TEvent, TTypestate>;
  private _initialState?: State<TContext, TEvent, TTypestate>;
  /**
   * The clock that is responsible for setting and clearing timeouts, such as delayed events and transitions.
   */
  public clock: Clock;
  public options: Readonly<InterpreterOptions>;

  private scheduler: Scheduler = new Scheduler();
  private delayedEventsMap: Record<string, number> = {};
  private listeners: Set<
    StateListener<TContext, TEvent, TTypestate>
  > = new Set();
  private stopListeners: Set<Listener> = new Set();
  private errorListeners: Set<ErrorListener> = new Set();
  private doneListeners: Set<EventListener> = new Set();
  private logger: (...args: any[]) => void;
  /**
   * Whether the service is started.
   */
  public status: InterpreterStatus = InterpreterStatus.NotStarted;

  // Actor Ref
  public parent?: ActorRef<any>;
  public id: string;
  public ref: SpawnedActorRef<TEvent>;

  /**
   * The globally unique process ID for this invocation.
   */
  public sessionId: string;
  public children: Map<string | number, SpawnedActorRef<any>> = new Map();
  private forwardTo: Set<string> = new Set();

  /**
   * Creates a new Interpreter instance (i.e., service) for the given machine with the provided options, if any.
   *
   * @param machine The machine to be interpreted
   * @param options Interpreter options
   */
  constructor(
    public machine: MachineNode<TContext, TEvent, TTypestate>,
    options?: Partial<InterpreterOptions>
  ) {
    const resolvedOptions: InterpreterOptions = {
      ...defaultOptions,
      ...options
    };

    const { clock, logger, parent, id } = resolvedOptions;

    const resolvedId = id !== undefined ? id : machine.id;

    this.id = resolvedId;
    this.logger = logger;
    this.clock = clock;
    this.parent = parent;

    this.options = resolvedOptions;

    this.scheduler = new Scheduler({
      deferEvents: this.options.deferEvents
    });

    this.ref = fromService(this, resolvedId);

    this.sessionId = this.ref.name;
  }

  public get initialized() {
    return this.status === InterpreterStatus.Running;
  }

  public get initialState(): State<TContext, TEvent, TTypestate> {
    try {
      CapturedState.current = {
        actorRef: this.ref,
        spawns: []
      };
      return (
        this._initialState ||
        ((this._initialState = this.machine.getInitialState()),
        this._initialState)
      );
    } finally {
      CapturedState.current = {
        actorRef: undefined,
        spawns: []
      };
    }
  }

  public get state(): State<TContext, TEvent, TTypestate> {
    return this._state!;
  }

  /**
   * Executes the actions of the given state, with that state's `context` and `event`.
   *
   * @param state The state whose actions will be executed
   * @param actionsConfig The action implementations to use
   */
  public execute(
    state: State<TContext, TEvent, TTypestate>,
    actionsConfig?: MachineImplementations<TContext, TEvent>['actions']
  ): void {
    for (const action of state.actions) {
      this.exec(action, state, actionsConfig);
    }
  }

  private update(
    state: State<TContext, TEvent, TTypestate>,
    _event: SCXML.Event<TEvent>
  ): void {
    // Attach session ID to state
    state._sessionid = this.sessionId;

    // Update state
    this._state = state;

    // Execute actions
    this.execute(this.state);

    for (const listener of this.listeners) {
      listener(state, state.event);
    }

    const isDone = isInFinalState(state.configuration || [], this.machine);

    if (this.state.configuration && isDone) {
      // get final child state node
      const finalChildStateNode = state.configuration.find(
        (stateNode) =>
          stateNode.type === 'final' && stateNode.parent === this.machine
      );

      const doneData =
        finalChildStateNode && finalChildStateNode.doneData
          ? mapContext(finalChildStateNode.doneData, state.context, _event)
          : undefined;

      for (const listener of this.doneListeners) {
        listener(
          toSCXMLEvent(doneInvoke(this.id, doneData), { invokeid: this.id })
        );
      }
      this.stop();
    }
  }
  /*
   * Adds a listener that is notified whenever a state transition happens. The listener is called with
   * the next state and the event object that caused the state transition.
   *
   * @param listener The state listener
   */
  public onTransition(
    listener: StateListener<TContext, TEvent, TTypestate>
  ): this {
    this.listeners.add(listener);

    // Send current state to listener
    if (this.status === InterpreterStatus.Running) {
      listener(this.state, this.state.event);
    }

    return this;
  }

  public subscribe(
    observer: Observer<State<TContext, TEvent, TTypestate>>
  ): Subscription;
  public subscribe(
    nextListener?: (state: State<TContext, TEvent, TTypestate>) => void,
    errorListener?: (error: any) => void,
    completeListener?: () => void
  ): Subscription;
  public subscribe(
    nextListenerOrObserver?:
      | ((state: State<TContext, TEvent, TTypestate>) => void)
      | Observer<State<TContext, TEvent, TTypestate>>,
    errorListener?: (error: Error) => void,
    completeListener?: () => void
  ): Subscription {
    if (!nextListenerOrObserver) {
      return { unsubscribe: () => void 0 };
    }

    let listener: (state: State<TContext, TEvent, TTypestate>) => void;
    let resolvedCompleteListener = completeListener;

    if (typeof nextListenerOrObserver === 'function') {
      listener = nextListenerOrObserver;
    } else {
      listener = nextListenerOrObserver.next?.bind(nextListenerOrObserver);
      resolvedCompleteListener = nextListenerOrObserver.complete?.bind(
        nextListenerOrObserver
      );
    }

    if (listener) {
      this.listeners.add(listener);
    }

    if (errorListener) {
      this.onError(errorListener);
    }

    // Send current state to listener
    if (this.status === InterpreterStatus.Running) {
      listener(this.state);
    }

    if (resolvedCompleteListener) {
      this.onDone(resolvedCompleteListener);
    }

    return {
      unsubscribe: () => {
        listener && this.off(listener);
        resolvedCompleteListener && this.off(resolvedCompleteListener);
        errorListener && this.off(errorListener);
      }
    };
  }

  /**
   * Adds a listener that is notified when the machine is stopped.
   *
   * @param listener The listener
   */
  public onStop(listener: Listener): Interpreter<TContext, TEvent, TTypestate> {
    this.stopListeners.add(listener);
    return this;
  }

  /**
   * Adds an error listener that is notified with an `Error` whenever an
   * error occurs during execution.
   *
   * @param listener The error listener
   */
  public onError(listener: ErrorListener): Interpreter<TContext, TEvent> {
    this.errorListeners.add(listener);
    return this;
  }

  private handleErrorEvent(errorEvent: SCXMLErrorEvent): void {
    if (this.errorListeners.size > 0) {
      this.errorListeners.forEach((listener) => {
        listener(errorEvent.data.data);
      });
    } else {
      this.stop();
      throw errorEvent.data.data;
    }
  }

  /**
   * Adds a state listener that is notified when the statechart has reached its final state.
   * @param listener The state listener
   */
  public onDone(
    listener: EventListener<DoneEvent>
  ): Interpreter<TContext, TEvent, TTypestate> {
    this.doneListeners.add(listener);
    return this;
  }

  /**
   * Removes a listener.
   * @param listener The listener to remove
   */
  public off(
    listener: (...args: any[]) => void
  ): Interpreter<TContext, TEvent, TTypestate> {
    this.listeners.delete(listener);
    this.stopListeners.delete(listener);
    this.doneListeners.delete(listener);
    this.errorListeners.delete(listener);
    return this;
  }

  /**
   * Starts the interpreter from the given state, or the initial state.
   * @param initialState The state to start the statechart from
   */
  public start(
    initialState?: State<TContext, TEvent, TTypestate> | StateValue
  ): Interpreter<TContext, TEvent, TTypestate> {
    if (this.status === InterpreterStatus.Running) {
      // Do not restart the service if it is already started
      return this;
    }

    registry.register(this.sessionId, this.ref);
    this.status = InterpreterStatus.Running;

    const resolvedState =
      initialState === undefined
        ? this.initialState
        : isState<TContext, TEvent, TTypestate>(initialState)
        ? this.machine.resolveState(initialState)
        : this.machine.resolveState(
            State.from(initialState, this.machine.context)
          );

    this.scheduler.initialize(() => {
      this.update(resolvedState, initEvent as SCXML.Event<TEvent>);

      if (this.options.devTools) {
        this.attachDevTools();
      }
    });
    return this;
  }

  /**
   * Stops the interpreter and unsubscribe all listeners.
   *
   * This will also notify the `onStop` listeners.
   */
  public stop(): Interpreter<TContext, TEvent, TTypestate> {
    this.listeners.clear();
    for (const listener of this.stopListeners) {
      // call listener, then remove
      listener();
    }
    this.stopListeners.clear();
    this.doneListeners.clear();

    if (!this.initialized) {
      // Interpreter already stopped; do nothing
      return this;
    }

    this.state.configuration.forEach((stateNode) => {
      for (const action of stateNode.definition.exit) {
        this.exec(action, this.state);
      }
    });

    // Stop all children
    this.children.forEach((child) => {
      if (isFunction(child.stop)) {
        child.stop();
      }
    });

    // Cancel all delayed events
    for (const key of keys(this.delayedEventsMap)) {
      this.clock.clearTimeout(this.delayedEventsMap[key]);
    }

    this.scheduler.clear();
    this.status = InterpreterStatus.Stopped;
    registry.free(this.sessionId);

    return this;
  }

  private _transition(
    state: State<TContext, TEvent>,
    event: SCXML.Event<TEvent>
  ) {
    try {
      CapturedState.current = {
        actorRef: this.ref,
        spawns: []
      };
      return this.machine.transition(state, event);
    } finally {
      CapturedState.current = {
        actorRef: undefined,
        spawns: []
      };
    }
  }

  /**
   * Sends an event to the running interpreter to trigger a transition.
   *
   * An array of events (batched) can be sent as well, which will send all
   * batched events to the running interpreter. The listeners will be
   * notified only **once** when all events are processed.
   *
   * @param event The event(s) to send
   */
  public send: PayloadSender<TEvent> = (event, payload?): void => {
    if (isArray(event)) {
      this.batch(event);
      return;
    }

    const eventObject = toEventObject(event, payload);
    const _event = toSCXMLEvent(eventObject);

    if (this.status === InterpreterStatus.Stopped) {
      // do nothing
      if (!IS_PRODUCTION) {
        warn(
          false,
          `Event "${_event.name}" was sent to stopped service "${
            this.machine.id
          }". This service has already reached its final state, and will not transition.\nEvent: ${JSON.stringify(
            _event.data
          )}`
        );
      }
      return;
    }

    if (
      this.status !== InterpreterStatus.Running &&
      !this.options.deferEvents
    ) {
      throw new Error(
        `Event "${_event.name}" was sent to uninitialized service "${
          this.machine.id
          // tslint:disable-next-line:max-line-length
        }". Make sure .start() is called for this service, or set { deferEvents: true } in the service options.\nEvent: ${JSON.stringify(
          _event.data
        )}`
      );
    }

    this.scheduler.schedule(() => {
      // Forward copy of event to child actors
      this.forward(_event);

      const nextState = this.nextState(_event);

      this.update(nextState, _event);
    });
  };

  public batch(events: Array<TEvent | TEvent['type']>): void {
    if (
      this.status === InterpreterStatus.NotStarted &&
      this.options.deferEvents
    ) {
      // tslint:disable-next-line:no-console
      if (!IS_PRODUCTION) {
        warn(
          false,
          `${events.length} event(s) were sent to uninitialized service "${
            this.machine.id
          }" and are deferred. Make sure .start()  is called for this service.\nEvents: ${JSON.stringify(
            events
          )}`
        );
      }
    } else if (this.status !== InterpreterStatus.Running) {
      throw new Error(
        // tslint:disable-next-line:max-line-length
        `${events.length} event(s) were sent to uninitialized service "${this.machine.id}". Make sure .start() is called for this service, or set { deferEvents: true } in the service options.`
      );
    }

    this.scheduler.schedule(() => {
      let nextState = this.state;
      let batchChanged = false;
      const batchedActions: Array<ActionObject<TContext, TEvent>> = [];
      for (const event of events) {
        const _event = toSCXMLEvent(event);

        this.forward(_event);

        nextState = this._transition(nextState, _event);

        batchedActions.push(
          ...(nextState.actions.map((a) =>
            bindActionToState(a, nextState)
          ) as Array<ActionObject<TContext, TEvent>>)
        );

        batchChanged = batchChanged || !!nextState.changed;
      }

      nextState.changed = batchChanged;
      nextState.actions = batchedActions;
      this.update(nextState, toSCXMLEvent(events[events.length - 1]));
    });
  }

  private sendTo(
    event: SCXML.Event<AnyEventObject>,
    to: string | ActorRef<any>
  ) {
    const isParent = this.parent && to === SpecialTargets.Parent;
    const target = isParent
      ? this.parent
      : isActorRef(to)
      ? to
      : this.children.get(to);

    if (!target) {
      if (!isParent) {
        const executionError = new Error(
          `Unable to send event to child '${to}' from service '${this.id}'.`
        );
        this.send(
          toSCXMLEvent<TEvent>(actionTypes.errorExecution, {
            data: executionError as any // TODO: refine
          })
        );
      }

      // tslint:disable-next-line:no-console
      if (!IS_PRODUCTION) {
        warn(
          false,
          `Service '${this.id}' has no parent: unable to send event ${event.type}`
        );
      }
      return;
    }

    target.send({
      ...event,
      name: event.name === actionTypes.error ? `${error(this.id)}` : event.name,
      origin: this
    });
  }
  /**
   * Returns the next state given the interpreter's current state and the event.
   *
   * This is a pure method that does _not_ update the interpreter's state.
   *
   * @param event The event to determine the next state
   */
  public nextState(
    event: Event<TEvent> | SCXML.Event<TEvent>
  ): State<TContext, TEvent, TTypestate> {
    const _event = toSCXMLEvent(event);

    if (
      isSCXMLErrorEvent(_event) &&
      !this.state.nextEvents.some((nextEvent) => nextEvent === _event.name)
    ) {
      this.handleErrorEvent(_event);
    }

    return this._transition(this.state, _event);
  }
  private forward(event: SCXML.Event<TEvent>): void {
    for (const id of this.forwardTo) {
      const child = this.children.get(id);

      if (!child) {
        throw new Error(
          `Unable to forward event '${event.name}' from interpreter '${this.id}' to nonexistant child '${id}'.`
        );
      }

      child.send(event);
    }
  }
  private defer(sendAction: SendActionObject<TContext, TEvent>): void {
    this.delayedEventsMap[sendAction.id] = this.clock.setTimeout(() => {
      if (sendAction.to) {
        this.sendTo(sendAction._event, sendAction.to);
      } else {
        this.send(
          (sendAction as SendActionObject<TContext, TEvent, TEvent>)._event
        );
      }
    }, sendAction.delay as number);
  }
  private cancel(sendId: string | number): void {
    this.clock.clearTimeout(this.delayedEventsMap[sendId]);
    delete this.delayedEventsMap[sendId];
  }
  private exec(
    action: InvokeActionObject | ActionObject<TContext, TEvent>,
    state: State<TContext, TEvent, TTypestate>,
    actionFunctionMap: ActionFunctionMap<TContext, TEvent> = this.machine
      .options.actions
  ): void {
    const { context, _event } = state;
    const actionOrExec =
      action.exec || getActionFunction(action.type, actionFunctionMap);
    const exec = isFunction(actionOrExec)
      ? actionOrExec
      : actionOrExec
      ? actionOrExec.exec
      : action.exec;

    if (exec) {
      try {
        return exec(context, _event.data, {
          action,
          state: this.state,
          _event
        });
      } catch (err) {
        if (this.parent) {
          this.parent.send({
            type: 'xstate.error',
            data: err
          } as EventObject);
        }

        throw err;
      }
    }

    switch (action.type) {
      case actionTypes.send:
        const sendAction = action as SendActionObject<TContext, TEvent>;

        if (typeof sendAction.delay === 'number') {
          this.defer(sendAction);
          return;
        } else {
          if (sendAction.to) {
            this.sendTo(sendAction._event, sendAction.to);
          } else {
            this.send(
              (sendAction as SendActionObject<TContext, TEvent, TEvent>)._event
            );
          }
        }
        break;

      case actionTypes.cancel:
        this.cancel((action as CancelActionObject<TContext, TEvent>).sendId);

        break;

      case ActionTypes.Invoke: {
        const { id, autoForward, ref } = action as InvokeActionObject;
        if (!ref) {
          break;
        }
        // If the actor will be stopped right after it's started
        // (such as in transient states) don't bother starting the actor.
        if (
          state.actions.find((otherAction) => {
            return (
              otherAction.type === actionTypes.stop && otherAction.actor === id
            );
          })
        ) {
          return;
        }
        try {
          if (autoForward) {
            this.forwardTo.add(id);
          }

          this.children.set(id, ref);
          this.state.children[id] = ref;

          ref.subscribe({
            error: () => {
              // TODO: handle error
              this.stop();
            },
            complete: () => {
              /* ... */
            }
          });

          ref.start?.();
        } catch (err) {
          this.send(error(id, err));
          break;
        }

        break;
      }
      case actionTypes.stop: {
        const { actor } = action as StopActionObject;
        const actorRef =
          typeof actor === 'string' ? this.children.get(actor) : actor;

        if (actorRef) {
          this.stopChild((actorRef as SpawnedActorRef<any>).name); // TODO: fix
        }
        break;
      }

      case actionTypes.log:
        const { label, value } = action;

        if (label) {
          this.logger(label, value);
        } else {
          this.logger(value);
        }
        break;
      case actionTypes.assign:
        break;
      default:
        if (!IS_PRODUCTION) {
          warn(
            false,
            `No implementation found for action type '${action.type}'`
          );
        }
        break;
    }

    return undefined;
  }

  private stopChild(childId: string): void {
    const child = this.children.get(childId);
    if (!child) {
      return;
    }

    this.children.delete(childId);
    this.forwardTo.delete(childId);
    delete this.state.children[childId];

    if (isFunction(child.stop)) {
      child.stop();
    }
  }

  private attachDevTools(): void {
    const { devTools } = this.options;
    if (devTools) {
      const resolvedDevToolsAdapter =
        typeof devTools === 'function' ? devTools : devToolsAdapter;

      resolvedDevToolsAdapter(this);
    }
  }
<<<<<<< HEAD

=======
  private spawnPromise<T>(
    promise: Promise<T>,
    id: string
  ): SpawnedActorRef<never, T> {
    let canceled = false;
    let resolvedData: T | undefined = undefined;

    promise.then(
      (response) => {
        if (!canceled) {
          resolvedData = response;
          this.removeChild(id);
          this.send(
            toSCXMLEvent(doneInvoke(id, response) as any, { origin: id })
          );
        }
      },
      (errorData) => {
        if (!canceled) {
          this.removeChild(id);
          const errorEvent = error(id, errorData);
          try {
            // Send "error.platform.id" to this (parent).
            this.send(toSCXMLEvent(errorEvent as any, { origin: id }));
          } catch (error) {
            reportUnhandledExceptionOnInvocation(errorData, error, id);
            if (this.devTools) {
              this.devTools.send(errorEvent, this.state);
            }
            if (this.machine.strict) {
              // it would be better to always stop the state machine if unhandled
              // exception/promise rejection happens but because we don't want to
              // break existing code so enforce it on strict mode only especially so
              // because documentation says that onError is optional
              this.stop();
            }
          }
        }
      }
    );

    const actor: SpawnedActorRef<never, T> = {
      id,
      send: () => void 0,
      subscribe: (next, handleError?, complete?) => {
        const observer = toObserver(next, handleError, complete);

        let unsubscribed = false;
        promise.then(
          (response) => {
            if (unsubscribed) {
              return;
            }
            observer.next(response);
            if (unsubscribed) {
              return;
            }
            observer.complete();
          },
          (err) => {
            if (unsubscribed) {
              return;
            }
            observer.error(err);
          }
        );

        return {
          unsubscribe: () => (unsubscribed = true)
        };
      },
      stop: () => {
        canceled = true;
      },
      toJSON() {
        return { id };
      },
      getSnapshot: () => resolvedData
    };

    this.children.set(id, actor);

    return actor;
  }
  private spawnCallback(
    callback: InvokeCallback,
    id: string
  ): SpawnedActorRef<any> {
    let canceled = false;
    const receivers = new Set<(e: EventObject) => void>();
    const listeners = new Set<(e: EventObject) => void>();
    let emitted: TEvent | undefined = undefined;

    const receive = (e: TEvent) => {
      emitted = e;
      listeners.forEach((listener) => listener(e));
      if (canceled) {
        return;
      }
      this.send(toSCXMLEvent(e, { origin: id }));
    };

    let callbackStop;

    try {
      callbackStop = callback(receive, (newListener) => {
        receivers.add(newListener);
      });
    } catch (err) {
      this.send(error(id, err) as any);
    }

    if (isPromiseLike(callbackStop)) {
      // it turned out to be an async function, can't reliably check this before calling `callback`
      // because transpiled async functions are not recognizable
      return this.spawnPromise(callbackStop as Promise<any>, id);
    }

    const actor = {
      id,
      send: (event) => receivers.forEach((receiver) => receiver(event)),
      subscribe: (next) => {
        listeners.add(next);

        return {
          unsubscribe: () => {
            listeners.delete(next);
          }
        };
      },
      stop: () => {
        canceled = true;
        if (isFunction(callbackStop)) {
          callbackStop();
        }
      },
      toJSON() {
        return { id };
      },
      getSnapshot: () => emitted
    };

    this.children.set(id, actor);

    return actor;
  }
  private spawnObservable<T extends TEvent>(
    source: Subscribable<T>,
    id: string
  ): SpawnedActorRef<any, T> {
    let emitted: T | undefined = undefined;

    const subscription = source.subscribe(
      (value) => {
        emitted = value;
        this.send(toSCXMLEvent(value, { origin: id }));
      },
      (err) => {
        this.removeChild(id);
        this.send(toSCXMLEvent(error(id, err) as any, { origin: id }));
      },
      () => {
        this.removeChild(id);
        this.send(toSCXMLEvent(doneInvoke(id) as any, { origin: id }));
      }
    );

    const actor: SpawnedActorRef<any, T> = {
      id,
      send: () => void 0,
      subscribe: (next, handleError?, complete?) => {
        return source.subscribe(next, handleError, complete);
      },
      stop: () => subscription.unsubscribe(),
      getSnapshot: () => emitted,
      toJSON() {
        return { id };
      }
    };

    this.children.set(id, actor);

    return actor;
  }
  private spawnActor<T extends SpawnedActorRef<any>>(actor: T): T {
    this.children.set(actor.id, actor);

    return actor;
  }
  private spawnActivity(activity: ActivityDefinition<TContext, TEvent>): void {
    const implementation =
      this.machine.options && this.machine.options.activities
        ? this.machine.options.activities[activity.type]
        : undefined;

    if (!implementation) {
      if (!IS_PRODUCTION) {
        warn(false, `No implementation found for activity '${activity.type}'`);
      }
      // tslint:disable-next-line:no-console
      return;
    }

    // Start implementation
    const dispose = implementation(this.state.context, activity);
    this.spawnEffect(activity.id, dispose);
  }
  private spawnEffect(
    id: string,
    dispose?: DisposeActivityFunction | void
  ): void {
    this.children.set(id, {
      id,
      send: () => void 0,
      subscribe: () => {
        return { unsubscribe: () => void 0 };
      },
      stop: dispose || undefined,
      getSnapshot: () => undefined,
      toJSON() {
        return { id };
      }
    });
  }

  private attachDev(): void {
    const global = getGlobal();
    if (this.options.devTools && global) {
      if ((global as any).__REDUX_DEVTOOLS_EXTENSION__) {
        const devToolsOptions =
          typeof this.options.devTools === 'object'
            ? this.options.devTools
            : undefined;
        this.devTools = (global as any).__REDUX_DEVTOOLS_EXTENSION__.connect(
          {
            name: this.id,
            autoPause: true,
            stateSanitizer: (state: State<any, any>): object => {
              return {
                value: state.value,
                context: state.context,
                actions: state.actions
              };
            },
            ...devToolsOptions,
            features: {
              jump: false,
              skip: false,
              ...(devToolsOptions
                ? (devToolsOptions as any).features
                : undefined)
            }
          },
          this.machine
        );
        this.devTools.init(this.state);
      }

      // add XState-specific dev tooling hook
      registerService(this);
    }
  }
>>>>>>> edc76d2c
  public toJSON() {
    return {
      id: this.id
    };
  }

  public [symbolObservable]() {
    return this;
  }

  public getSnapshot() {
    return this._state!;
  }
}

<<<<<<< HEAD
=======
const resolveSpawnOptions = (nameOrOptions?: string | SpawnOptions) => {
  if (isString(nameOrOptions)) {
    return { ...DEFAULT_SPAWN_OPTIONS, name: nameOrOptions };
  }

  return {
    ...DEFAULT_SPAWN_OPTIONS,
    name: uniqueId(),
    ...nameOrOptions
  };
};

export function spawn<TC, TE extends EventObject>(
  entity: StateMachine<TC, any, TE>,
  nameOrOptions?: string | SpawnOptions
): ActorRefFrom<StateMachine<TC, any, TE>>;
export function spawn(
  entity: Spawnable,
  nameOrOptions?: string | SpawnOptions
): SpawnedActorRef<any>;
export function spawn(
  entity: Spawnable,
  nameOrOptions?: string | SpawnOptions
): SpawnedActorRef<any> {
  const resolvedOptions = resolveSpawnOptions(nameOrOptions);

  return serviceScope.consume((service) => {
    if (!IS_PRODUCTION) {
      const isLazyEntity = isMachine(entity) || isFunction(entity);
      warn(
        !!service || isLazyEntity,
        `Attempted to spawn an Actor (ID: "${
          isMachine(entity) ? entity.id : 'undefined'
        }") outside of a service. This will have no effect.`
      );
    }

    if (service) {
      return service.spawn(entity, resolvedOptions.name, resolvedOptions);
    } else {
      return createDeferredActor(entity, resolvedOptions.name);
    }
  });
}

>>>>>>> edc76d2c
/**
 * Creates a new Interpreter instance for the given machine with the provided options, if any.
 *
 * @param machine The machine to interpret
 * @param options Interpreter options
 */
export function interpret<
  TContext = DefaultContext,
  TEvent extends EventObject = EventObject,
  TTypestate extends Typestate<TContext> = { value: any; context: TContext }
>(
  machine: MachineNode<TContext, TEvent, TTypestate>,
  options?: Partial<InterpreterOptions>
) {
  const interpreter = new Interpreter<TContext, TEvent, TTypestate>(
    machine,
    options
  );

  return interpreter;
}<|MERGE_RESOLUTION|>--- conflicted
+++ resolved
@@ -87,32 +87,7 @@
   TContext,
   TEvent extends EventObject = EventObject,
   TTypestate extends Typestate<TContext> = { value: any; context: TContext }
-<<<<<<< HEAD
 > {
-=======
-> implements
-    SpawnedActorRef<TEvent, State<TContext, TEvent, TStateSchema, TTypestate>> {
-  /**
-   * The default interpreter options:
-   *
-   * - `clock` uses the global `setTimeout` and `clearTimeout` functions
-   * - `logger` uses the global `console.log()` method
-   */
-  public static defaultOptions: InterpreterOptions = ((global) => ({
-    execute: true,
-    deferEvents: true,
-    clock: {
-      setTimeout: (fn, ms) => {
-        return setTimeout(fn, ms);
-      },
-      clearTimeout: (id) => {
-        return clearTimeout(id);
-      }
-    },
-    logger: global.console.log.bind(console),
-    devTools: false
-  }))(typeof self !== 'undefined' ? self : global);
->>>>>>> edc76d2c
   /**
    * The current state of the interpreted machine.
    */
@@ -847,272 +822,6 @@
       resolvedDevToolsAdapter(this);
     }
   }
-<<<<<<< HEAD
-
-=======
-  private spawnPromise<T>(
-    promise: Promise<T>,
-    id: string
-  ): SpawnedActorRef<never, T> {
-    let canceled = false;
-    let resolvedData: T | undefined = undefined;
-
-    promise.then(
-      (response) => {
-        if (!canceled) {
-          resolvedData = response;
-          this.removeChild(id);
-          this.send(
-            toSCXMLEvent(doneInvoke(id, response) as any, { origin: id })
-          );
-        }
-      },
-      (errorData) => {
-        if (!canceled) {
-          this.removeChild(id);
-          const errorEvent = error(id, errorData);
-          try {
-            // Send "error.platform.id" to this (parent).
-            this.send(toSCXMLEvent(errorEvent as any, { origin: id }));
-          } catch (error) {
-            reportUnhandledExceptionOnInvocation(errorData, error, id);
-            if (this.devTools) {
-              this.devTools.send(errorEvent, this.state);
-            }
-            if (this.machine.strict) {
-              // it would be better to always stop the state machine if unhandled
-              // exception/promise rejection happens but because we don't want to
-              // break existing code so enforce it on strict mode only especially so
-              // because documentation says that onError is optional
-              this.stop();
-            }
-          }
-        }
-      }
-    );
-
-    const actor: SpawnedActorRef<never, T> = {
-      id,
-      send: () => void 0,
-      subscribe: (next, handleError?, complete?) => {
-        const observer = toObserver(next, handleError, complete);
-
-        let unsubscribed = false;
-        promise.then(
-          (response) => {
-            if (unsubscribed) {
-              return;
-            }
-            observer.next(response);
-            if (unsubscribed) {
-              return;
-            }
-            observer.complete();
-          },
-          (err) => {
-            if (unsubscribed) {
-              return;
-            }
-            observer.error(err);
-          }
-        );
-
-        return {
-          unsubscribe: () => (unsubscribed = true)
-        };
-      },
-      stop: () => {
-        canceled = true;
-      },
-      toJSON() {
-        return { id };
-      },
-      getSnapshot: () => resolvedData
-    };
-
-    this.children.set(id, actor);
-
-    return actor;
-  }
-  private spawnCallback(
-    callback: InvokeCallback,
-    id: string
-  ): SpawnedActorRef<any> {
-    let canceled = false;
-    const receivers = new Set<(e: EventObject) => void>();
-    const listeners = new Set<(e: EventObject) => void>();
-    let emitted: TEvent | undefined = undefined;
-
-    const receive = (e: TEvent) => {
-      emitted = e;
-      listeners.forEach((listener) => listener(e));
-      if (canceled) {
-        return;
-      }
-      this.send(toSCXMLEvent(e, { origin: id }));
-    };
-
-    let callbackStop;
-
-    try {
-      callbackStop = callback(receive, (newListener) => {
-        receivers.add(newListener);
-      });
-    } catch (err) {
-      this.send(error(id, err) as any);
-    }
-
-    if (isPromiseLike(callbackStop)) {
-      // it turned out to be an async function, can't reliably check this before calling `callback`
-      // because transpiled async functions are not recognizable
-      return this.spawnPromise(callbackStop as Promise<any>, id);
-    }
-
-    const actor = {
-      id,
-      send: (event) => receivers.forEach((receiver) => receiver(event)),
-      subscribe: (next) => {
-        listeners.add(next);
-
-        return {
-          unsubscribe: () => {
-            listeners.delete(next);
-          }
-        };
-      },
-      stop: () => {
-        canceled = true;
-        if (isFunction(callbackStop)) {
-          callbackStop();
-        }
-      },
-      toJSON() {
-        return { id };
-      },
-      getSnapshot: () => emitted
-    };
-
-    this.children.set(id, actor);
-
-    return actor;
-  }
-  private spawnObservable<T extends TEvent>(
-    source: Subscribable<T>,
-    id: string
-  ): SpawnedActorRef<any, T> {
-    let emitted: T | undefined = undefined;
-
-    const subscription = source.subscribe(
-      (value) => {
-        emitted = value;
-        this.send(toSCXMLEvent(value, { origin: id }));
-      },
-      (err) => {
-        this.removeChild(id);
-        this.send(toSCXMLEvent(error(id, err) as any, { origin: id }));
-      },
-      () => {
-        this.removeChild(id);
-        this.send(toSCXMLEvent(doneInvoke(id) as any, { origin: id }));
-      }
-    );
-
-    const actor: SpawnedActorRef<any, T> = {
-      id,
-      send: () => void 0,
-      subscribe: (next, handleError?, complete?) => {
-        return source.subscribe(next, handleError, complete);
-      },
-      stop: () => subscription.unsubscribe(),
-      getSnapshot: () => emitted,
-      toJSON() {
-        return { id };
-      }
-    };
-
-    this.children.set(id, actor);
-
-    return actor;
-  }
-  private spawnActor<T extends SpawnedActorRef<any>>(actor: T): T {
-    this.children.set(actor.id, actor);
-
-    return actor;
-  }
-  private spawnActivity(activity: ActivityDefinition<TContext, TEvent>): void {
-    const implementation =
-      this.machine.options && this.machine.options.activities
-        ? this.machine.options.activities[activity.type]
-        : undefined;
-
-    if (!implementation) {
-      if (!IS_PRODUCTION) {
-        warn(false, `No implementation found for activity '${activity.type}'`);
-      }
-      // tslint:disable-next-line:no-console
-      return;
-    }
-
-    // Start implementation
-    const dispose = implementation(this.state.context, activity);
-    this.spawnEffect(activity.id, dispose);
-  }
-  private spawnEffect(
-    id: string,
-    dispose?: DisposeActivityFunction | void
-  ): void {
-    this.children.set(id, {
-      id,
-      send: () => void 0,
-      subscribe: () => {
-        return { unsubscribe: () => void 0 };
-      },
-      stop: dispose || undefined,
-      getSnapshot: () => undefined,
-      toJSON() {
-        return { id };
-      }
-    });
-  }
-
-  private attachDev(): void {
-    const global = getGlobal();
-    if (this.options.devTools && global) {
-      if ((global as any).__REDUX_DEVTOOLS_EXTENSION__) {
-        const devToolsOptions =
-          typeof this.options.devTools === 'object'
-            ? this.options.devTools
-            : undefined;
-        this.devTools = (global as any).__REDUX_DEVTOOLS_EXTENSION__.connect(
-          {
-            name: this.id,
-            autoPause: true,
-            stateSanitizer: (state: State<any, any>): object => {
-              return {
-                value: state.value,
-                context: state.context,
-                actions: state.actions
-              };
-            },
-            ...devToolsOptions,
-            features: {
-              jump: false,
-              skip: false,
-              ...(devToolsOptions
-                ? (devToolsOptions as any).features
-                : undefined)
-            }
-          },
-          this.machine
-        );
-        this.devTools.init(this.state);
-      }
-
-      // add XState-specific dev tooling hook
-      registerService(this);
-    }
-  }
->>>>>>> edc76d2c
   public toJSON() {
     return {
       id: this.id
@@ -1128,54 +837,6 @@
   }
 }
 
-<<<<<<< HEAD
-=======
-const resolveSpawnOptions = (nameOrOptions?: string | SpawnOptions) => {
-  if (isString(nameOrOptions)) {
-    return { ...DEFAULT_SPAWN_OPTIONS, name: nameOrOptions };
-  }
-
-  return {
-    ...DEFAULT_SPAWN_OPTIONS,
-    name: uniqueId(),
-    ...nameOrOptions
-  };
-};
-
-export function spawn<TC, TE extends EventObject>(
-  entity: StateMachine<TC, any, TE>,
-  nameOrOptions?: string | SpawnOptions
-): ActorRefFrom<StateMachine<TC, any, TE>>;
-export function spawn(
-  entity: Spawnable,
-  nameOrOptions?: string | SpawnOptions
-): SpawnedActorRef<any>;
-export function spawn(
-  entity: Spawnable,
-  nameOrOptions?: string | SpawnOptions
-): SpawnedActorRef<any> {
-  const resolvedOptions = resolveSpawnOptions(nameOrOptions);
-
-  return serviceScope.consume((service) => {
-    if (!IS_PRODUCTION) {
-      const isLazyEntity = isMachine(entity) || isFunction(entity);
-      warn(
-        !!service || isLazyEntity,
-        `Attempted to spawn an Actor (ID: "${
-          isMachine(entity) ? entity.id : 'undefined'
-        }") outside of a service. This will have no effect.`
-      );
-    }
-
-    if (service) {
-      return service.spawn(entity, resolvedOptions.name, resolvedOptions);
-    } else {
-      return createDeferredActor(entity, resolvedOptions.name);
-    }
-  });
-}
-
->>>>>>> edc76d2c
 /**
  * Creates a new Interpreter instance for the given machine with the provided options, if any.
  *
