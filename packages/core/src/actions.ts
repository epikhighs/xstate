--- conflicted
+++ resolved
@@ -38,6 +38,7 @@
   AnyEventObject,
   ActorRef,
   Expr,
+  ForEachAction,
   StopAction,
   SpawnedActorRef,
   BehaviorCreator,
@@ -53,13 +54,9 @@
   toSCXMLEvent,
   isArray
 } from './utils';
-<<<<<<< HEAD
-import { ForEachAction, StopAction } from '.';
-
-=======
+
 import { isActorRef } from './Actor';
 import { ObservableActorRef } from './ObservableActorRef';
->>>>>>> a084f067
 export { actionTypes };
 
 export const initEvent = toSCXMLEvent({ type: actionTypes.init });
