--- conflicted
+++ resolved
@@ -61,11 +61,9 @@
   TTypestate extends Typestate<TContext> = { value: any; context: TContext },
   TActions extends ModelActionsFrom<TModel> = ModelActionsFrom<TModel>
 >(
-<<<<<<< HEAD
-  config: MachineConfig<TContext, any, TEvent, TActions>,
-=======
-  config: MachineConfig<TContext, any, TEvent> & { context: TContext },
->>>>>>> 2d03135a
+  config: MachineConfig<TContext, any, TEvent, TActions> & {
+    context: TContext;
+  },
   options?: Partial<MachineOptions<TContext, TEvent>>
 ): StateMachine<TContext, any, TEvent, TTypestate>;
 export function createMachine<
@@ -75,7 +73,7 @@
 >(
   // Ensure that only the first overload matches models, and prevent
   // accidental inference of the model as the `TContext` (which leads to cryptic errors)
-  config: TContext extends Model<any, any, any>
+  config: TContext extends Model<any, any, any, any>
     ? never
     : MachineConfig<TContext, any, TEvent>,
   options?: Partial<MachineOptions<TContext, TEvent>>
