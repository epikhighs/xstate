--- conflicted
+++ resolved
@@ -238,12 +238,8 @@
     return {
       id: this.id,
       key: this.key,
-<<<<<<< HEAD
       version: this.machine.version,
-=======
-      version: this.version,
-      context: this.context!,
->>>>>>> 6bda76de
+      context: this.machine.context!,
       type: this.type,
       initial: this.initial,
       history: this.history,
@@ -253,14 +249,8 @@
       ) as StatesDefinition<TContext, TStateSchema, TEvent>,
       on: this.on,
       transitions: this.transitions,
-<<<<<<< HEAD
       entry: this.entry,
       exit: this.exit,
-=======
-      entry: this.onEntry,
-      exit: this.onExit,
-      activities: this.activities || [],
->>>>>>> 6bda76de
       meta: this.meta,
       order: this.order || -1,
       data: this.data,
@@ -531,177 +521,4 @@
 
     return Array.from(events);
   }
-<<<<<<< HEAD
-}
-=======
-  private resolveTarget(
-    _target: Array<string | StateNode<TContext, any, TEvent>> | undefined
-  ): Array<StateNode<TContext, any, TEvent>> | undefined {
-    if (_target === undefined) {
-      // an undefined target signals that the state node should not transition from that state when receiving that event
-      return undefined;
-    }
-
-    return _target.map(target => {
-      if (!isString(target)) {
-        return target;
-      }
-
-      const isInternalTarget = target[0] === this.delimiter;
-
-      // If internal target is defined on machine,
-      // do not include machine key on target
-      if (isInternalTarget && !this.parent) {
-        return this.getStateNodeByPath(target.slice(1));
-      }
-
-      const resolvedTarget = isInternalTarget ? this.key + target : target;
-
-      if (this.parent) {
-        try {
-          const targetStateNode = this.parent.getStateNodeByPath(
-            resolvedTarget
-          );
-          return targetStateNode;
-        } catch (err) {
-          throw new Error(
-            `Invalid transition definition for state node '${this.id}':\n${err.message}`
-          );
-        }
-      } else {
-        return this.getStateNodeByPath(resolvedTarget);
-      }
-    });
-  }
-
-  private formatTransition(
-    transitionConfig: TransitionConfig<TContext, TEvent> & {
-      event: TEvent['type'] | NullEvent['type'] | '*';
-    }
-  ): TransitionDefinition<TContext, TEvent> {
-    const normalizedTarget = normalizeTarget(transitionConfig.target);
-    const internal =
-      'internal' in transitionConfig
-        ? transitionConfig.internal
-        : normalizedTarget
-        ? normalizedTarget.some(
-            _target => isString(_target) && _target[0] === this.delimiter
-          )
-        : true;
-    const { guards } = this.machine.options;
-
-    const target = this.resolveTarget(normalizedTarget);
-
-    const transition = {
-      ...transitionConfig,
-      actions: toActionObjects(toArray(transitionConfig.actions)),
-      cond: toGuard(transitionConfig.cond, guards),
-      target,
-      source: this,
-      internal,
-      eventType: transitionConfig.event
-    };
-
-    Object.defineProperty(transition, 'toJSON', {
-      value: () => ({
-        ...transition,
-        target: transition.target
-          ? transition.target.map(t => `#${t.id}`)
-          : undefined,
-        source: `#{this.id}`
-      })
-    });
-
-    return transition;
-  }
-  private formatTransitions(): Array<TransitionDefinition<TContext, TEvent>> {
-    let onConfig: Array<
-      TransitionConfig<TContext, EventObject> & {
-        event: string;
-      }
-    >;
-
-    if (!this.config.on) {
-      onConfig = [];
-    } else if (Array.isArray(this.config.on)) {
-      onConfig = this.config.on;
-    } else {
-      const {
-        [WILDCARD]: wildcardConfigs = [],
-        ...strictOnConfigs
-      } = this.config.on;
-
-      onConfig = flatten(
-        keys(strictOnConfigs)
-          .map(key => {
-            const arrayified = toTransitionConfigArray<TContext, EventObject>(
-              key,
-              strictOnConfigs![key as string]
-            );
-            if (!IS_PRODUCTION) {
-              validateArrayifiedTransitions(this, key, arrayified);
-            }
-            return arrayified;
-          })
-          .concat(
-            toTransitionConfigArray(WILDCARD, wildcardConfigs as SingleOrArray<
-              TransitionConfig<TContext, EventObject> & {
-                event: '*';
-              }
-            >)
-          )
-      );
-    }
-
-    const doneConfig = this.config.onDone
-      ? toTransitionConfigArray(String(done(this.id)), this.config.onDone)
-      : [];
-
-    const invokeConfig = flatten(
-      this.invoke.map(invokeDef => {
-        const settleTransitions: any[] = [];
-        if (invokeDef.onDone) {
-          settleTransitions.push(
-            ...toTransitionConfigArray(
-              String(doneInvoke(invokeDef.id)),
-              invokeDef.onDone
-            )
-          );
-        }
-        if (invokeDef.onError) {
-          settleTransitions.push(
-            ...toTransitionConfigArray(
-              String(error(invokeDef.id)),
-              invokeDef.onError
-            )
-          );
-        }
-        return settleTransitions;
-      })
-    );
-
-    const delayedTransitions = this.after;
-
-    const formattedTransitions = flatten(
-      [...doneConfig, ...invokeConfig, ...onConfig].map(
-        (
-          transitionConfig: TransitionConfig<TContext, TEvent> & {
-            event: TEvent['type'] | NullEvent['type'] | '*';
-          }
-        ) =>
-          toArray(transitionConfig).map(transition =>
-            this.formatTransition(transition)
-          )
-      )
-    );
-
-    for (const delayedTransition of delayedTransitions) {
-      formattedTransitions.push(delayedTransition as any);
-    }
-
-    return formattedTransitions;
-  }
-}
-
-export { StateNode };
->>>>>>> 6bda76de
+}