import {
  StateValue,
  EventObject,
  ActionObject,
  EventType,
  StateConfig,
  SCXML,
  TransitionDefinition,
  Typestate,
<<<<<<< HEAD
  HistoryValue,
  NullEvent,
  ActorRef,
  MachineContext
} from './types';
import { matchesState, keys, isString } from './utils';
=======
  ActorRef,
  StateMachine,
  SimpleEventsOf
} from './types';
import { EMPTY_ACTIVITY_MAP } from './constants';
import { matchesState, keys, isString, warn } from './utils';
>>>>>>> b455b994
import { StateNode } from './StateNode';
import { isInFinalState, nextEvents, getMeta } from './stateUtils';
import { initEvent } from './actions';
import { IS_PRODUCTION } from './environment';

export function isState<
  TContext extends MachineContext,
  TEvent extends EventObject,
  TTypestate extends Typestate<TContext> = { value: any; context: TContext }
>(state: object | string): state is State<TContext, TEvent, TTypestate> {
  if (isString(state)) {
    return false;
  }

  return 'value' in state && 'history' in state;
}
export function bindActionToState<
  TContext extends MachineContext,
  TEvent extends EventObject
>(
  action: ActionObject<TContext, TEvent>,
  state: State<TContext, TEvent, any>
): ActionObject<TContext, TEvent> {
  const { exec } = action;
  const boundAction: ActionObject<TContext, TEvent> = {
    ...action,
    exec:
      exec !== undefined
        ? () =>
            exec(state.context, state.event as TEvent, {
              action,
              state,
              _event: state._event
            })
        : undefined
  };

  return boundAction;
}

export class State<
  TContext extends MachineContext,
  TEvent extends EventObject = EventObject,
  TTypestate extends Typestate<TContext> = { value: any; context: TContext }
> {
  public value: StateValue;
  public context: TContext;
  public history?: State<TContext, TEvent, TTypestate>;
  public historyValue: HistoryValue<TContext, TEvent> = {};
  public actions: Array<ActionObject<TContext, TEvent>> = [];
  public meta: any = {};
  public event: TEvent;
  public _internalQueue: Array<SCXML.Event<TEvent> | NullEvent> = [];
  public _event: SCXML.Event<TEvent>;
  public _sessionid: string | null;
  /**
   * Indicates whether the state has changed from the previous state. A state is considered "changed" if:
   *
   * - Its value is not equal to its previous value, or:
   * - It has any new actions (side-effects) to execute.
   *
   * An initial state (with no history) will return `undefined`.
   */
  public changed: boolean | undefined;
  /**
   * The enabled state nodes representative of the state value.
   */
  public configuration: Array<StateNode<TContext, TEvent>>;
  /**
   * The next events that will cause a transition from the current state.
   */
  // @ts-ignore - getter for this gets configured in constructor so this property can stay non-enumerable
  public nextEvents: EventType[];
  /**
   * The transition definitions that resulted in this state.
   */
  public transitions: Array<TransitionDefinition<TContext, TEvent>>;
  /**
   * An object mapping actor names to spawned/invoked actors.
   */
  public children: Record<string, ActorRef<any>>;
  public tags: Set<string>;
  public machine: StateMachine<TContext, any, TEvent, TTypestate> | undefined;
  /**
   * Creates a new State instance for the given `stateValue` and `context`.
   * @param stateValue
   * @param context
   */
  public static from<
    TContext extends MachineContext,
    TEvent extends EventObject = EventObject
  >(
    stateValue: State<TContext, TEvent, any> | StateValue,
    context: TContext = {} as TContext
  ): State<TContext, TEvent, any> {
    if (stateValue instanceof State) {
      if (stateValue.context !== context) {
        return new State<TContext, TEvent>({
          value: stateValue.value,
          context,
          _event: stateValue._event,
          _sessionid: null,
          history: stateValue.history,
          actions: [],
          meta: {},
          configuration: [], // TODO: fix,
          transitions: [],
          children: {}
        });
      }

      return stateValue;
    }

    const _event = initEvent as SCXML.Event<TEvent>;

    return new State<TContext, TEvent>({
      value: stateValue,
      context,
      _event,
      _sessionid: null,
      history: undefined,
      actions: [],
      meta: undefined,
      configuration: [],
      transitions: [],
      children: {}
    });
  }
  /**
   * Creates a new State instance for the given `config`.
   * @param config The state config
   */
  public static create<
    TContext extends MachineContext,
    TEvent extends EventObject = EventObject
  >(config: StateConfig<TContext, TEvent>): State<TContext, TEvent, any> {
    return new State(config);
  }
  /**
   * Creates a new `State` instance for the given `stateValue` and `context` with no actions (side-effects).
   * @param stateValue
   * @param context
   */
  public static inert<TState extends State<any, any, any>>(
    state: TState
  ): TState;
  public static inert<
    TContext extends MachineContext,
    TEvent extends EventObject = EventObject
  >(stateValue: StateValue, context: TContext): State<TContext, TEvent>;
  public static inert(
    stateValue: State<any, any> | StateValue,
    context?: MachineContext
  ): State<any, any> {
    if (stateValue instanceof State) {
      if (!stateValue.actions.length) {
        return stateValue;
      }
      const _event = initEvent as SCXML.Event<any>;

      return new State<any>({
        value: stateValue.value,
        context: stateValue.context,
        _event,
        _sessionid: null,
        history: stateValue.history,
        configuration: stateValue.configuration,
        transitions: [],
        children: stateValue.children
      });
    }

    return State.from(stateValue, context);
  }

  /**
   * Creates a new `State` instance that represents the current state of a running machine.
   *
   * @param config
   */
  constructor(config: StateConfig<TContext, TEvent>) {
    this.value = config.value;
    this.context = config.context;
    this._event = config._event;
    this._sessionid = config._sessionid;
    this.event = this._event.data;
    this.history = config.history as this;
    this.historyValue = config.historyValue || {};
    this.actions = config.actions || [];
    this.meta = getMeta(config.configuration);
    this.matches = this.matches.bind(this);
    this.toStrings = this.toStrings.bind(this);
    this.configuration = config.configuration;
    this.transitions = config.transitions;
    this.children = config.children;
<<<<<<< HEAD
    this.tags = config.tags ?? new Set();
=======
    this.done = !!config.done;
    this.tags =
      (Array.isArray(config.tags) ? new Set(config.tags) : config.tags) ??
      new Set();
    this.machine = config.machine;
>>>>>>> b455b994

    Object.defineProperty(this, 'nextEvents', {
      enumerable: false,
      get: () => {
        return nextEvents(this.configuration);
      }
    });
  }

  /**
   * Returns an array of all the string leaf state node paths.
   * @param stateValue
   * @param delimiter The character(s) that separate each subpath in the string state node path.
   */
  public toStrings(
    stateValue: StateValue = this.value,
    delimiter: string = '.'
  ): string[] {
    if (isString(stateValue)) {
      return [stateValue];
    }
    const valueKeys = keys(stateValue);

    return valueKeys.concat(
      ...valueKeys.map((key) =>
        this.toStrings(stateValue[key], delimiter).map(
          (s) => key + delimiter + s
        )
      )
    );
  }

  public toJSON() {
    const { configuration, transitions, tags, machine, ...jsonValues } = this;

    return { ...jsonValues, tags: Array.from(tags) };
  }

  /**
   * Whether the current state value is a subset of the given parent state value.
   * @param parentStateValue
   */
  public matches<TSV extends TTypestate['value']>(
    parentStateValue: TSV
  ): this is State<
    (TTypestate extends any
      ? { value: TSV; context: any } extends TTypestate
        ? TTypestate
        : never
      : never)['context'],
    TEvent,
    TTypestate
  > & { value: TSV } {
    return matchesState(parentStateValue as StateValue, this.value);
  }

  /**
   * Indicates whether the state is a final state.
   */
  public get done(): boolean {
    return isInFinalState(this.configuration);
  }

  /**
   * Whether the current state configuration has a state node with the specified `tag`.
   * @param tag
   */
  public hasTag(tag: string): boolean {
    return this.tags.has(tag);
  }

  /**
   * Determines whether sending the `event` will cause a transition.
   * @param event The event to test
   * @returns Whether the event will cause a transition
   */
  public can(event: TEvent | SimpleEventsOf<TEvent>['type']): boolean {
    if (IS_PRODUCTION) {
      warn(
        !!this.machine,
        `state.can(...) used outside of a machine-created State object; this will always return false.`
      );
    }

    return !!this.machine?.transition(this, event).changed;
  }
}<|MERGE_RESOLUTION|>--- conflicted
+++ resolved
@@ -7,21 +7,13 @@
   SCXML,
   TransitionDefinition,
   Typestate,
-<<<<<<< HEAD
   HistoryValue,
   NullEvent,
   ActorRef,
   MachineContext
 } from './types';
-import { matchesState, keys, isString } from './utils';
-=======
-  ActorRef,
-  StateMachine,
-  SimpleEventsOf
-} from './types';
 import { EMPTY_ACTIVITY_MAP } from './constants';
 import { matchesState, keys, isString, warn } from './utils';
->>>>>>> b455b994
 import { StateNode } from './StateNode';
 import { isInFinalState, nextEvents, getMeta } from './stateUtils';
 import { initEvent } from './actions';
@@ -218,15 +210,10 @@
     this.configuration = config.configuration;
     this.transitions = config.transitions;
     this.children = config.children;
-<<<<<<< HEAD
-    this.tags = config.tags ?? new Set();
-=======
-    this.done = !!config.done;
     this.tags =
       (Array.isArray(config.tags) ? new Set(config.tags) : config.tags) ??
       new Set();
     this.machine = config.machine;
->>>>>>> b455b994
 
     Object.defineProperty(this, 'nextEvents', {
       enumerable: false,
