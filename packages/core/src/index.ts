--- conflicted
+++ resolved
@@ -76,9 +76,4 @@
 
 // TODO: decide from where those should be exported
 export { pathToStateValue, flatten, keys } from './utils';
-<<<<<<< HEAD
-export { getStateNodes } from './stateUtils';
-export { toMachine } from './scxml';
-=======
-export { getStateNodes } from './stateUtils';
->>>>>>> a3014744
+export { getStateNodes } from './stateUtils';