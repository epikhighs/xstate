--- conflicted
+++ resolved
@@ -10,19 +10,13 @@
   ModelCreators
 } from './model.types';
 
-<<<<<<< HEAD
 export * from './model.types';
 
-export function createModel<TContext, TEvent extends EventObject>(
-  initialContext: TContext
-): Model<TContext, TEvent, void>;
-=======
 export function createModel<
   TContext,
   TEvent extends EventObject,
   TAction extends BaseActionObject = BaseActionObject
 >(initialContext: TContext): Model<TContext, TEvent, TAction, void>;
->>>>>>> f9916368
 export function createModel<
   TContext,
   TModelCreators extends ModelCreators<TModelCreators>,
