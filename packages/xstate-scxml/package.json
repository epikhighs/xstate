--- conflicted
+++ resolved
@@ -39,16 +39,9 @@
   },
   "devDependencies": {
     "@scion-scxml/test-framework": "^2.0.15",
-<<<<<<< HEAD
-    "jest": "^26.1.0",
-    "lerna-alias": "3.0.3-0",
-    "ts-jest": "^24.1.9",
-    "typescript": "^4.0.2"
-=======
     "jest": "^26.4.2",
     "lerna-alias": "3.0.3-0",
     "ts-jest": "^26.4.0",
     "typescript": "^4.0.3"
->>>>>>> a8ca50b3
   }
 }